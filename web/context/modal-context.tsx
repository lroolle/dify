'use client'

import type { Dispatch, SetStateAction } from 'react'
import { useCallback, useState } from 'react'
import { createContext, useContext, useContextSelector } from 'use-context-selector'
import { useRouter, useSearchParams } from 'next/navigation'
import AccountSetting from '@/app/components/header/account-setting'
import ApiBasedExtensionModal from '@/app/components/header/account-setting/api-based-extension-page/modal'
import ModerationSettingModal from '@/app/components/app/configuration/toolbox/moderation/moderation-setting-modal'
import ExternalDataToolModal from '@/app/components/app/configuration/tools/external-data-tool-modal'
import AnnotationFullModal from '@/app/components/billing/annotation-full/modal'
import ModelModal from '@/app/components/header/account-setting/model-provider-page/model-modal'
import type {
  ConfigurationMethodEnum,
  CustomConfigurationModelFixedFields,
  ModelLoadBalancingConfigEntry,
  ModelProvider,
} from '@/app/components/header/account-setting/model-provider-page/declarations'

import Pricing from '@/app/components/billing/pricing'
import type { ModerationConfig } from '@/models/debug'
import type {
  ApiBasedExtension,
  ExternalDataTool,
} from '@/models/common'
import ModelLoadBalancingEntryModal from '@/app/components/header/account-setting/model-provider-page/model-modal/model-load-balancing-entry-modal'

export type ModalState<T> = {
  payload: T
  onCancelCallback?: () => void
  onSaveCallback?: (newPayload: T) => void
  onRemoveCallback?: (newPayload: T) => void
  onValidateBeforeSaveCallback?: (newPayload: T) => boolean
}

export type ModelModalType = {
  currentProvider: ModelProvider
  currentConfigurationMethod: ConfigurationMethodEnum
  currentCustomConfigurationModelFixedFields?: CustomConfigurationModelFixedFields
}
export type LoadBalancingEntryModalType = ModelModalType & {
  entry?: ModelLoadBalancingConfigEntry
  index?: number
}
export type ModalContextState = {
  setShowAccountSettingModal: Dispatch<SetStateAction<ModalState<string> | null>>
  setShowApiBasedExtensionModal: Dispatch<SetStateAction<ModalState<ApiBasedExtension> | null>>
  setShowModerationSettingModal: Dispatch<SetStateAction<ModalState<ModerationConfig> | null>>
  setShowExternalDataToolModal: Dispatch<SetStateAction<ModalState<ExternalDataTool> | null>>
  setShowPricingModal: () => void
  setShowAnnotationFullModal: () => void
  setShowModelModal: Dispatch<SetStateAction<ModalState<ModelModalType> | null>>
<<<<<<< HEAD
}>({
      setShowAccountSettingModal: () => { },
      setShowApiBasedExtensionModal: () => { },
      setShowModerationSettingModal: () => { },
      setShowExternalDataToolModal: () => { },
      setShowPricingModal: () => { },
      setShowAnnotationFullModal: () => { },
      setShowModelModal: () => { },
    })
=======
  setShowModelLoadBalancingEntryModal: Dispatch<SetStateAction<ModalState<LoadBalancingEntryModalType> | null>>
}
const ModalContext = createContext<ModalContextState>({
  setShowAccountSettingModal: () => { },
  setShowApiBasedExtensionModal: () => { },
  setShowModerationSettingModal: () => { },
  setShowExternalDataToolModal: () => { },
  setShowPricingModal: () => { },
  setShowAnnotationFullModal: () => { },
  setShowModelModal: () => { },
  setShowModelLoadBalancingEntryModal: () => { },
})
>>>>>>> 27da6750

export const useModalContext = () => useContext(ModalContext)

// Adding a dangling comma to avoid the generic parsing issue in tsx, see:
// https://github.com/microsoft/TypeScript/issues/15713
// eslint-disable-next-line @typescript-eslint/comma-dangle
export const useModalContextSelector = <T,>(selector: (state: ModalContextState) => T): T =>
  useContextSelector(ModalContext, selector)

type ModalContextProviderProps = {
  children: React.ReactNode
}
export const ModalContextProvider = ({
  children,
}: ModalContextProviderProps) => {
  const [showAccountSettingModal, setShowAccountSettingModal] = useState<ModalState<string> | null>(null)
  const [showApiBasedExtensionModal, setShowApiBasedExtensionModal] = useState<ModalState<ApiBasedExtension> | null>(null)
  const [showModerationSettingModal, setShowModerationSettingModal] = useState<ModalState<ModerationConfig> | null>(null)
  const [showExternalDataToolModal, setShowExternalDataToolModal] = useState<ModalState<ExternalDataTool> | null>(null)
  const [showModelModal, setShowModelModal] = useState<ModalState<ModelModalType> | null>(null)
  const [showModelLoadBalancingEntryModal, setShowModelLoadBalancingEntryModal] = useState<ModalState<LoadBalancingEntryModalType> | null>(null)
  const searchParams = useSearchParams()
  const router = useRouter()
  const [showPricingModal, setShowPricingModal] = useState(searchParams.get('show-pricing') === '1')
  const [showAnnotationFullModal, setShowAnnotationFullModal] = useState(false)
  const handleCancelAccountSettingModal = () => {
    setShowAccountSettingModal(null)
    if (showAccountSettingModal?.onCancelCallback)
      showAccountSettingModal?.onCancelCallback()
  }

  const handleCancelModerationSettingModal = () => {
    setShowModerationSettingModal(null)
    if (showModerationSettingModal?.onCancelCallback)
      showModerationSettingModal.onCancelCallback()
  }

  const handleCancelExternalDataToolModal = () => {
    setShowExternalDataToolModal(null)
    if (showExternalDataToolModal?.onCancelCallback)
      showExternalDataToolModal.onCancelCallback()
  }

  const handleCancelModelModal = useCallback(() => {
    setShowModelModal(null)
    if (showModelModal?.onCancelCallback)
      showModelModal.onCancelCallback()
  }, [showModelModal])

  const handleSaveModelModal = useCallback(() => {
    if (showModelModal?.onSaveCallback)
      showModelModal.onSaveCallback(showModelModal.payload)
    setShowModelModal(null)
  }, [showModelModal])

  const handleCancelModelLoadBalancingEntryModal = useCallback(() => {
    showModelLoadBalancingEntryModal?.onCancelCallback?.()
    setShowModelLoadBalancingEntryModal(null)
  }, [showModelLoadBalancingEntryModal])

  const handleSaveModelLoadBalancingEntryModal = useCallback((entry: ModelLoadBalancingConfigEntry) => {
    showModelLoadBalancingEntryModal?.onSaveCallback?.({
      ...showModelLoadBalancingEntryModal.payload,
      entry,
    })
    setShowModelLoadBalancingEntryModal(null)
  }, [showModelLoadBalancingEntryModal])

  const handleRemoveModelLoadBalancingEntry = useCallback(() => {
    showModelLoadBalancingEntryModal?.onRemoveCallback?.(showModelLoadBalancingEntryModal.payload)
    setShowModelLoadBalancingEntryModal(null)
  }, [showModelLoadBalancingEntryModal])

  const handleSaveApiBasedExtension = (newApiBasedExtension: ApiBasedExtension) => {
    if (showApiBasedExtensionModal?.onSaveCallback)
      showApiBasedExtensionModal.onSaveCallback(newApiBasedExtension)
    setShowApiBasedExtensionModal(null)
  }

  const handleSaveModeration = (newModerationConfig: ModerationConfig) => {
    if (showModerationSettingModal?.onSaveCallback)
      showModerationSettingModal.onSaveCallback(newModerationConfig)
    setShowModerationSettingModal(null)
  }

  const handleSaveExternalDataTool = (newExternalDataTool: ExternalDataTool) => {
    if (showExternalDataToolModal?.onSaveCallback)
      showExternalDataToolModal.onSaveCallback(newExternalDataTool)
    setShowExternalDataToolModal(null)
  }

  const handleValidateBeforeSaveExternalDataTool = (newExternalDataTool: ExternalDataTool) => {
    if (showExternalDataToolModal?.onValidateBeforeSaveCallback)
      return showExternalDataToolModal?.onValidateBeforeSaveCallback(newExternalDataTool)
    return true
  }

  return (
    <ModalContext.Provider value={{
      setShowAccountSettingModal,
      setShowApiBasedExtensionModal,
      setShowModerationSettingModal,
      setShowExternalDataToolModal,
      setShowPricingModal: () => setShowPricingModal(true),
      setShowAnnotationFullModal: () => setShowAnnotationFullModal(true),
      setShowModelModal,
      setShowModelLoadBalancingEntryModal,
    }}>
      <>
        {children}
        {
          !!showAccountSettingModal && (
            <AccountSetting
              activeTab={showAccountSettingModal.payload}
              onCancel={handleCancelAccountSettingModal}
            />
          )
        }

        {
          !!showApiBasedExtensionModal && (
            <ApiBasedExtensionModal
              data={showApiBasedExtensionModal.payload}
              onCancel={() => setShowApiBasedExtensionModal(null)}
              onSave={handleSaveApiBasedExtension}
            />
          )
        }
        {
          !!showModerationSettingModal && (
            <ModerationSettingModal
              data={showModerationSettingModal.payload}
              onCancel={handleCancelModerationSettingModal}
              onSave={handleSaveModeration}
            />
          )
        }
        {
          !!showExternalDataToolModal && (
            <ExternalDataToolModal
              data={showExternalDataToolModal.payload}
              onCancel={handleCancelExternalDataToolModal}
              onSave={handleSaveExternalDataTool}
              onValidateBeforeSave={handleValidateBeforeSaveExternalDataTool}
            />
          )
        }

        {
          !!showPricingModal && (
            <Pricing onCancel={() => {
              if (searchParams.get('show-pricing') === '1')
                router.push(location.pathname, { forceOptimisticNavigation: true } as any)

              setShowPricingModal(false)
            }} />
          )
        }

        {
          showAnnotationFullModal && (
            <AnnotationFullModal
              show={showAnnotationFullModal}
              onHide={() => setShowAnnotationFullModal(false)} />
          )
        }
        {
          !!showModelModal && (
            <ModelModal
              provider={showModelModal.payload.currentProvider}
              configurateMethod={showModelModal.payload.currentConfigurationMethod}
              currentCustomConfigurationModelFixedFields={showModelModal.payload.currentCustomConfigurationModelFixedFields}
              onCancel={handleCancelModelModal}
              onSave={handleSaveModelModal}
            />
          )
        }
        {
          !!showModelLoadBalancingEntryModal && (
            <ModelLoadBalancingEntryModal
              provider={showModelLoadBalancingEntryModal.payload.currentProvider}
              configurationMethod={showModelLoadBalancingEntryModal.payload.currentConfigurationMethod}
              currentCustomConfigurationModelFixedFields={showModelLoadBalancingEntryModal.payload.currentCustomConfigurationModelFixedFields}
              entry={showModelLoadBalancingEntryModal.payload.entry}
              onCancel={handleCancelModelLoadBalancingEntryModal}
              onSave={handleSaveModelLoadBalancingEntryModal}
              onRemove={handleRemoveModelLoadBalancingEntry}
            />
          )
        }
      </>
    </ModalContext.Provider>
  )
}

export default ModalContext<|MERGE_RESOLUTION|>--- conflicted
+++ resolved
@@ -50,17 +50,6 @@
   setShowPricingModal: () => void
   setShowAnnotationFullModal: () => void
   setShowModelModal: Dispatch<SetStateAction<ModalState<ModelModalType> | null>>
-<<<<<<< HEAD
-}>({
-      setShowAccountSettingModal: () => { },
-      setShowApiBasedExtensionModal: () => { },
-      setShowModerationSettingModal: () => { },
-      setShowExternalDataToolModal: () => { },
-      setShowPricingModal: () => { },
-      setShowAnnotationFullModal: () => { },
-      setShowModelModal: () => { },
-    })
-=======
   setShowModelLoadBalancingEntryModal: Dispatch<SetStateAction<ModalState<LoadBalancingEntryModalType> | null>>
 }
 const ModalContext = createContext<ModalContextState>({
@@ -73,7 +62,6 @@
   setShowModelModal: () => { },
   setShowModelLoadBalancingEntryModal: () => { },
 })
->>>>>>> 27da6750
 
 export const useModalContext = () => useContext(ModalContext)
 
