import { Dialog, Transition } from '@headlessui/react'
import { Fragment } from 'react'
import { XMarkIcon } from '@heroicons/react/24/outline'
import classNames from 'classnames'
// https://headlessui.com/react/dialog

type IModal = {
  className?: string
  wrapperClassName?: string
  isShow: boolean
  onClose?: () => void
  title?: React.ReactNode
  description?: React.ReactNode
  children?: React.ReactNode
  closable?: boolean
  overflowVisible?: boolean
}

export default function Modal({
  className,
  wrapperClassName,
  isShow,
  onClose = () => { },
  title,
  description,
  children,
  closable = false,
  overflowVisible = false,
}: IModal) {
  return (
    <Transition appear show={isShow} as={Fragment}>
<<<<<<< HEAD
      <Dialog as="div" className={`relative z-30 ${wrapperClassName}`} onClose={onClose}>
=======
      <Dialog as="div" className={classNames('modal-dialog', wrapperClassName)} onClose={onClose}>
>>>>>>> 27da6750
        <Transition.Child
          as={Fragment}
          enter="ease-out duration-300"
          enterFrom="opacity-0"
          enterTo="opacity-100"
          leave="ease-in duration-200"
          leaveFrom="opacity-100"
          leaveTo="opacity-0"
        >
          <div className="fixed inset-0 bg-black bg-opacity-25" />
        </Transition.Child>

        <div
          className="fixed inset-0 overflow-y-auto"
          onClick={(e) => {
            e.preventDefault()
            e.stopPropagation()
          }}
        >
          <div className="flex min-h-full items-center justify-center p-4 text-center">
            <Transition.Child
              as={Fragment}
              enter="ease-out duration-300"
              enterFrom="opacity-0 scale-95"
              enterTo="opacity-100 scale-100"
              leave="ease-in duration-200"
              leaveFrom="opacity-100 scale-100"
              leaveTo="opacity-0 scale-95"
            >
              <Dialog.Panel className={classNames(
                'modal-panel',
                overflowVisible ? 'overflow-visible' : 'overflow-hidden',
                className,
              )}>
                {title && <Dialog.Title
                  as="h3"
                  className="text-lg font-medium leading-6 text-gray-900"
                >
                  {title}
                </Dialog.Title>}
                {description && <Dialog.Description className='text-gray-500 text-xs font-normal mt-2'>
                  {description}
                </Dialog.Description>}
                {closable
                  && <div className='absolute z-10 top-6 right-6 w-5 h-5 rounded-2xl flex items-center justify-center hover:cursor-pointer hover:bg-gray-100'>
                    <XMarkIcon className='w-4 h-4 text-gray-500' onClick={
                      (e) => {
                        e.stopPropagation()
                        onClose()
                      }
                    } />
                  </div>}
                {children}
              </Dialog.Panel>
            </Transition.Child>
          </div>
        </div>
      </Dialog>
    </Transition>
  )
}<|MERGE_RESOLUTION|>--- conflicted
+++ resolved
@@ -29,11 +29,7 @@
 }: IModal) {
   return (
     <Transition appear show={isShow} as={Fragment}>
-<<<<<<< HEAD
-      <Dialog as="div" className={`relative z-30 ${wrapperClassName}`} onClose={onClose}>
-=======
       <Dialog as="div" className={classNames('modal-dialog', wrapperClassName)} onClose={onClose}>
->>>>>>> 27da6750
         <Transition.Child
           as={Fragment}
           enter="ease-out duration-300"
