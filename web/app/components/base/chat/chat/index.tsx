import type {
  FC,
  ReactNode,
} from 'react'
import {
  memo,
  useCallback,
  useEffect,
  useRef,
  useState,
} from 'react'
import { useTranslation } from 'react-i18next'
import { useThrottleEffect } from 'ahooks'
import { debounce } from 'lodash-es'
import type {
  ChatConfig,
  ChatItem,
  Feedback,
  OnSend,
} from '../types'
import Question from './question'
import Answer from './answer'
import ChatInput from './chat-input'
import TryToAsk from './try-to-ask'
import { ChatContextProvider } from './context'
import type { Emoji } from '@/app/components/tools/types'
import Button from '@/app/components/base/button'
import { StopCircle } from '@/app/components/base/icons/src/vender/solid/mediaAndDevices'
import PromptLogModal from '@/app/components/base/prompt-log-modal'
import { useStore as useAppStore } from '@/app/components/app/store'
import MessageLogModal from '@/app/components/base/message-log-modal'

export type ChatProps = {
  chatList: ChatItem[]
  config?: ChatConfig
  isResponding?: boolean
  noStopResponding?: boolean
  onStopResponding?: () => void
  noChatInput?: boolean
  onSend?: OnSend
  chatContainerclassName?: string
  chatContainerInnerClassName?: string
  chatFooterClassName?: string
  chatFooterInnerClassName?: string
  suggestedQuestions?: string[]
  showPromptLog?: boolean
  questionIcon?: ReactNode
  answerIcon?: ReactNode
  allToolIcons?: Record<string, string | Emoji>
  onAnnotationEdited?: (question: string, answer: string, index: number) => void
  onAnnotationAdded?: (annotationId: string, authorName: string, question: string, answer: string, index: number) => void
  onAnnotationRemoved?: (index: number) => void
  chatNode?: ReactNode
  onFeedback?: (messageId: string, feedback: Feedback) => void
}
const Chat: FC<ChatProps> = ({
  config,
  onSend,
  chatList,
  isResponding,
  noStopResponding,
  onStopResponding,
  noChatInput,
  chatContainerclassName,
  chatContainerInnerClassName,
  chatFooterClassName,
  chatFooterInnerClassName,
  suggestedQuestions,
  showPromptLog,
  questionIcon,
  answerIcon,
  allToolIcons,
  onAnnotationAdded,
  onAnnotationEdited,
  onAnnotationRemoved,
  chatNode,
  onFeedback,
}) => {
  const { t } = useTranslation()
  const { currentLogItem, setCurrentLogItem, showPromptLogModal, setShowPromptLogModal, showMessageLogModal, setShowMessageLogModal } = useAppStore()
  const [width, setWidth] = useState(0)
  const chatContainerRef = useRef<HTMLDivElement>(null)
  const chatContainerInnerRef = useRef<HTMLDivElement>(null)
  const chatFooterRef = useRef<HTMLDivElement>(null)
  const chatFooterInnerRef = useRef<HTMLDivElement>(null)
  const userScrolledRef = useRef(false)

  const handleScrolltoBottom = useCallback(() => {
    if (chatContainerRef.current && !userScrolledRef.current)
      chatContainerRef.current.scrollTop = chatContainerRef.current.scrollHeight
  }, [])

<<<<<<< HEAD
  const handleWindowResize = useCallback(() => {
=======
  const handleWindowResize = () => {
    if (chatContainerRef.current)
      setWidth(document.body.clientWidth - (chatContainerRef.current?.clientWidth + 16) - 8)

>>>>>>> 722ff779
    if (chatContainerRef.current && chatFooterRef.current)
      chatFooterRef.current.style.width = `${chatContainerRef.current.clientWidth}px`

    if (chatContainerInnerRef.current && chatFooterInnerRef.current)
      chatFooterInnerRef.current.style.width = `${chatContainerInnerRef.current.clientWidth}px`
  }, [])

  useThrottleEffect(() => {
    handleScrolltoBottom()
    handleWindowResize()
  }, [chatList], { wait: 500 })

  useEffect(() => {
    window.addEventListener('resize', debounce(handleWindowResize))
    return () => window.removeEventListener('resize', handleWindowResize)
  }, [handleWindowResize])

  useEffect(() => {
    if (chatFooterRef.current && chatContainerRef.current) {
      const resizeObserver = new ResizeObserver((entries) => {
        for (const entry of entries) {
          const { blockSize } = entry.borderBoxSize[0]

          chatContainerRef.current!.style.paddingBottom = `${blockSize}px`
          handleScrolltoBottom()
        }
      })

      resizeObserver.observe(chatFooterRef.current)

      return () => {
        resizeObserver.disconnect()
      }
    }
  }, [handleScrolltoBottom])

  useEffect(() => {
    const chatContainer = chatContainerRef.current
    if (chatContainer) {
      const setUserScrolled = () => {
        if (chatContainer)
          userScrolledRef.current = chatContainer.scrollHeight - chatContainer.scrollTop >= chatContainer.clientHeight + 300
      }
      chatContainer.addEventListener('scroll', setUserScrolled)
      return () => chatContainer.removeEventListener('scroll', setUserScrolled)
    }
  }, [])

  const hasTryToAsk = config?.suggested_questions_after_answer?.enabled && !!suggestedQuestions?.length && onSend

  return (
    <ChatContextProvider
      config={config}
      chatList={chatList}
      isResponding={isResponding}
      showPromptLog={showPromptLog}
      questionIcon={questionIcon}
      answerIcon={answerIcon}
      allToolIcons={allToolIcons}
      onSend={onSend}
      onAnnotationAdded={onAnnotationAdded}
      onAnnotationEdited={onAnnotationEdited}
      onAnnotationRemoved={onAnnotationRemoved}
      onFeedback={onFeedback}
    >
      <div className='relative h-full'>
        <div
          ref={chatContainerRef}
          className={`relative h-full overflow-y-auto ${chatContainerclassName}`}
        >
          {chatNode}
          <div
            ref={chatContainerInnerRef}
            className={`${chatContainerInnerClassName}`}
          >
            {
              chatList.map((item, index) => {
                if (item.isAnswer) {
                  const isLast = item.id === chatList[chatList.length - 1]?.id
                  return (
                    <Answer
                      key={item.id}
                      item={item}
                      question={chatList[index - 1]?.content}
                      index={index}
                      config={config}
                      answerIcon={answerIcon}
                      responding={isLast && isResponding}
                      allToolIcons={allToolIcons}
                      showPromptLog={showPromptLog}
                    />
                  )
                }
                return (
                  <Question
                    key={item.id}
                    item={item}
                    questionIcon={questionIcon}
                  />
                )
              })
            }
          </div>
        </div>
        <div
          className={`absolute bottom-0 ${(hasTryToAsk || !noChatInput || !noStopResponding) && chatFooterClassName}`}
          ref={chatFooterRef}
          style={{
            background: 'linear-gradient(0deg, #F9FAFB 40%, rgba(255, 255, 255, 0.00) 100%)',
          }}
        >
          <div
            ref={chatFooterInnerRef}
            className={`${chatFooterInnerClassName}`}
          >
            {
              !noStopResponding && isResponding && (
                <div className='flex justify-center mb-2'>
                  <Button className='py-0 px-3 h-7 bg-white shadow-xs' onClick={onStopResponding}>
                    <StopCircle className='mr-[5px] w-3.5 h-3.5 text-gray-500' />
                    <span className='text-xs text-gray-500 font-normal'>{t('appDebug.operation.stopResponding')}</span>
                  </Button>
                </div>
              )
            }
            {
              hasTryToAsk && (
                <TryToAsk
                  suggestedQuestions={suggestedQuestions}
                  onSend={onSend}
                />
              )
            }
            {
              !noChatInput && (
                <ChatInput
                  visionConfig={config?.file_upload?.image}
                  speechToTextConfig={config?.speech_to_text}
                  onSend={onSend}
                />
              )
            }
          </div>
        </div>
        {showPromptLogModal && (
          <PromptLogModal
            width={width}
            currentLogItem={currentLogItem}
            onCancel={() => {
              setCurrentLogItem()
              setShowPromptLogModal(false)
            }}
          />
        )}
        {showMessageLogModal && (
          <MessageLogModal
            fixedWidth
            width={width}
            currentLogItem={currentLogItem}
            onCancel={() => {
              setCurrentLogItem()
              setShowMessageLogModal(false)
            }}
          />
        )}
      </div>
    </ChatContextProvider>
  )
}

export default memo(Chat)<|MERGE_RESOLUTION|>--- conflicted
+++ resolved
@@ -90,14 +90,10 @@
       chatContainerRef.current.scrollTop = chatContainerRef.current.scrollHeight
   }, [])
 
-<<<<<<< HEAD
   const handleWindowResize = useCallback(() => {
-=======
-  const handleWindowResize = () => {
     if (chatContainerRef.current)
       setWidth(document.body.clientWidth - (chatContainerRef.current?.clientWidth + 16) - 8)
 
->>>>>>> 722ff779
     if (chatContainerRef.current && chatFooterRef.current)
       chatFooterRef.current.style.width = `${chatContainerRef.current.clientWidth}px`
 
