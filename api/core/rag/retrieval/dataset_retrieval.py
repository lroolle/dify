import threading
from typing import Optional, cast

from flask import Flask, current_app

from core.app.app_config.entities import DatasetEntity, DatasetRetrieveConfigEntity
from core.app.entities.app_invoke_entities import InvokeFrom, ModelConfigWithCredentialsEntity
from core.callback_handler.index_tool_callback_handler import DatasetIndexToolCallbackHandler
from core.entities.agent_entities import PlanningStrategy
from core.memory.token_buffer_memory import TokenBufferMemory
from core.model_manager import ModelInstance, ModelManager
from core.model_runtime.entities.message_entities import PromptMessageTool
from core.model_runtime.entities.model_entities import ModelFeature, ModelType
from core.model_runtime.model_providers.__base.large_language_model import LargeLanguageModel
from core.rag.datasource.retrieval_service import RetrievalService
from core.rag.models.document import Document
from core.rag.rerank.rerank import RerankRunner
from core.rag.retrieval.retrival_methods import RetrievalMethod
from core.rag.retrieval.router.multi_dataset_function_call_router import FunctionCallMultiDatasetRouter
from core.rag.retrieval.router.multi_dataset_react_route import ReactMultiDatasetRouter
from core.tools.tool.dataset_retriever.dataset_multi_retriever_tool import DatasetMultiRetrieverTool
from core.tools.tool.dataset_retriever.dataset_retriever_base_tool import DatasetRetrieverBaseTool
from core.tools.tool.dataset_retriever.dataset_retriever_tool import DatasetRetrieverTool
from extensions.ext_database import db
from models.dataset import Dataset, DatasetQuery, DocumentSegment
from models.dataset import Document as DatasetDocument
<<<<<<< HEAD
from models.model import Message
=======
>>>>>>> 4e13f6e5
from services.ops_trace.ops_trace_service import OpsTraceService
from services.ops_trace.trace_queue_manager import TraceQueueManager, TraceTask, TraceTaskName
from services.ops_trace.utils import measure_time

default_retrieval_model = {
    'search_method': RetrievalMethod.SEMANTIC_SEARCH,
    'reranking_enable': False,
    'reranking_model': {
        'reranking_provider_name': '',
        'reranking_model_name': ''
    },
    'top_k': 2,
    'score_threshold_enabled': False
}


class DatasetRetrieval:
    def retrieve(
            self, app_id: str, user_id: str, tenant_id: str,
            model_config: ModelConfigWithCredentialsEntity,
            config: DatasetEntity,
            query: str,
            invoke_from: InvokeFrom,
            show_retrieve_source: bool,
            hit_callback: DatasetIndexToolCallbackHandler,
            message_id: str,
            memory: Optional[TokenBufferMemory] = None,
    ) -> Optional[str]:
        """
        Retrieve dataset.
        :param app_id: app_id
        :param user_id: user_id
        :param tenant_id: tenant id
        :param model_config: model config
        :param config: dataset config
        :param query: query
        :param invoke_from: invoke from
        :param show_retrieve_source: show retrieve source
        :param hit_callback: hit callback
        :param message_id: message id
        :param memory: memory
        :return:
        """
        dataset_ids = config.dataset_ids
        if len(dataset_ids) == 0:
            return None
        retrieve_config = config.retrieve_config

        # check model is support tool calling
        model_type_instance = model_config.provider_model_bundle.model_type_instance
        model_type_instance = cast(LargeLanguageModel, model_type_instance)

        model_manager = ModelManager()
        model_instance = model_manager.get_model_instance(
            tenant_id=tenant_id,
            model_type=ModelType.LLM,
            provider=model_config.provider,
            model=model_config.model
        )

        # get model schema
        model_schema = model_type_instance.get_model_schema(
            model=model_config.model,
            credentials=model_config.credentials
        )

        if not model_schema:
            return None

        planning_strategy = PlanningStrategy.REACT_ROUTER
        features = model_schema.features
        if features:
            if ModelFeature.TOOL_CALL in features \
                    or ModelFeature.MULTI_TOOL_CALL in features:
                planning_strategy = PlanningStrategy.ROUTER
        available_datasets = []
        for dataset_id in dataset_ids:
            # get dataset from dataset id
            dataset = db.session.query(Dataset).filter(
                Dataset.tenant_id == tenant_id,
                Dataset.id == dataset_id
            ).first()

            # pass if dataset is not available
            if not dataset:
                continue

            # pass if dataset is not available
            if (dataset and dataset.available_document_count == 0
                    and dataset.available_document_count == 0):
                continue

            available_datasets.append(dataset)
        all_documents = []
        user_from = 'account' if invoke_from in [InvokeFrom.EXPLORE, InvokeFrom.DEBUGGER] else 'end_user'
        if retrieve_config.retrieve_strategy == DatasetRetrieveConfigEntity.RetrieveStrategy.SINGLE:
            all_documents = self.single_retrieve(
                app_id, tenant_id, user_id, user_from, available_datasets, query,
                model_instance,
                model_config, planning_strategy, message_id
            )
        elif retrieve_config.retrieve_strategy == DatasetRetrieveConfigEntity.RetrieveStrategy.MULTIPLE:
            all_documents = self.multiple_retrieve(
                app_id, tenant_id, user_id, user_from,
                available_datasets, query, retrieve_config.top_k,
                retrieve_config.score_threshold,
                retrieve_config.reranking_model.get('reranking_provider_name'),
                retrieve_config.reranking_model.get('reranking_model_name'),
                message_id,
            )

        document_score_list = {}
        for item in all_documents:
            if item.metadata.get('score'):
                document_score_list[item.metadata['doc_id']] = item.metadata['score']

        document_context_list = []
        index_node_ids = [document.metadata['doc_id'] for document in all_documents]
        segments = DocumentSegment.query.filter(
            DocumentSegment.dataset_id.in_(dataset_ids),
            DocumentSegment.completed_at.isnot(None),
            DocumentSegment.status == 'completed',
            DocumentSegment.enabled == True,
            DocumentSegment.index_node_id.in_(index_node_ids)
        ).all()

        if segments:
            index_node_id_to_position = {id: position for position, id in enumerate(index_node_ids)}
            sorted_segments = sorted(segments,
                                     key=lambda segment: index_node_id_to_position.get(segment.index_node_id,
                                                                                       float('inf')))
            for segment in sorted_segments:
                if segment.answer:
                    document_context_list.append(f'question:{segment.get_sign_content()} answer:{segment.answer}')
                else:
                    document_context_list.append(segment.get_sign_content())
            if show_retrieve_source:
                context_list = []
                resource_number = 1
                for segment in sorted_segments:
                    dataset = Dataset.query.filter_by(
                        id=segment.dataset_id
                    ).first()
                    document = DatasetDocument.query.filter(DatasetDocument.id == segment.document_id,
                                                            DatasetDocument.enabled == True,
                                                            DatasetDocument.archived == False,
                                                            ).first()
                    if dataset and document:
                        source = {
                            'position': resource_number,
                            'dataset_id': dataset.id,
                            'dataset_name': dataset.name,
                            'document_id': document.id,
                            'document_name': document.name,
                            'data_source_type': document.data_source_type,
                            'segment_id': segment.id,
                            'retriever_from': invoke_from.to_source(),
                            'score': document_score_list.get(segment.index_node_id, None)
                        }

                        if invoke_from.to_source() == 'dev':
                            source['hit_count'] = segment.hit_count
                            source['word_count'] = segment.word_count
                            source['segment_position'] = segment.position
                            source['index_node_hash'] = segment.index_node_hash
                        if segment.answer:
                            source['content'] = f'question:{segment.content} \nanswer:{segment.answer}'
                        else:
                            source['content'] = segment.content
                        context_list.append(source)
                    resource_number += 1
                if hit_callback:
                    hit_callback.return_retriever_resource_info(context_list)

            return str("\n".join(document_context_list))
        return ''

    def single_retrieve(
            self, app_id: str,
            tenant_id: str,
            user_id: str,
            user_from: str,
            available_datasets: list,
            query: str,
            model_instance: ModelInstance,
            model_config: ModelConfigWithCredentialsEntity,
            planning_strategy: PlanningStrategy,
            message_id: Optional[str] = None,
    ):
        tools = []
        for dataset in available_datasets:
            description = dataset.description
            if not description:
                description = 'useful for when you want to answer queries about the ' + dataset.name

            description = description.replace('\n', '').replace('\r', '')
            message_tool = PromptMessageTool(
                name=dataset.id,
                description=description,
                parameters={
                    "type": "object",
                    "properties": {},
                    "required": [],
                }
            )
            tools.append(message_tool)
        dataset_id = None
        if planning_strategy == PlanningStrategy.REACT_ROUTER:
            react_multi_dataset_router = ReactMultiDatasetRouter()
            dataset_id = react_multi_dataset_router.invoke(query, tools, model_config, model_instance,
                                                           user_id, tenant_id)

        elif planning_strategy == PlanningStrategy.ROUTER:
            function_call_router = FunctionCallMultiDatasetRouter()
            dataset_id = function_call_router.invoke(query, tools, model_config, model_instance)

        if dataset_id:
            # get retrieval model config
            dataset = db.session.query(Dataset).filter(
                Dataset.id == dataset_id
            ).first()
            if dataset:
                retrieval_model_config = dataset.retrieval_model \
                    if dataset.retrieval_model else default_retrieval_model

                # get top k
                top_k = retrieval_model_config['top_k']
                # get retrieval method
                if dataset.indexing_technique == "economy":
                    retrival_method = 'keyword_search'
                else:
                    retrival_method = retrieval_model_config['search_method']
                # get reranking model
                reranking_model = retrieval_model_config['reranking_model'] \
                    if retrieval_model_config['reranking_enable'] else None
                # get score threshold
                score_threshold = .0
                score_threshold_enabled = retrieval_model_config.get("score_threshold_enabled")
                if score_threshold_enabled:
                    score_threshold = retrieval_model_config.get("score_threshold")

                with measure_time() as timer:
                    results = RetrievalService.retrieve(
                        retrival_method=retrival_method, dataset_id=dataset.id,
                        query=query,
                        top_k=top_k, score_threshold=score_threshold,
                        reranking_model=reranking_model
                    )
                self._on_query(query, [dataset_id], app_id, user_from, user_id)

                if results:
                    self._on_retrival_end(results, message_id, timer)

                return results
        return []

    def multiple_retrieve(
            self,
            app_id: str,
            tenant_id: str,
            user_id: str,
            user_from: str,
            available_datasets: list,
            query: str,
            top_k: int,
            score_threshold: float,
            reranking_provider_name: str,
            reranking_model_name: str,
            message_id: Optional[str] = None,
    ):
        threads = []
        all_documents = []
        dataset_ids = [dataset.id for dataset in available_datasets]
        for dataset in available_datasets:
            retrieval_thread = threading.Thread(target=self._retriever, kwargs={
                'flask_app': current_app._get_current_object(),
                'dataset_id': dataset.id,
                'query': query,
                'top_k': top_k,
                'all_documents': all_documents,
            })
            threads.append(retrieval_thread)
            retrieval_thread.start()
        for thread in threads:
            thread.join()
        # do rerank for searched documents
        model_manager = ModelManager()
        rerank_model_instance = model_manager.get_model_instance(
            tenant_id=tenant_id,
            provider=reranking_provider_name,
            model_type=ModelType.RERANK,
            model=reranking_model_name
        )

        rerank_runner = RerankRunner(rerank_model_instance)

        with measure_time() as timer:
            all_documents = rerank_runner.run(
                query, all_documents,
                score_threshold,
                top_k
            )
        self._on_query(query, dataset_ids, app_id, user_from, user_id)

        if all_documents:
            self._on_retrival_end(all_documents, message_id, timer)

        return all_documents

    def _on_retrival_end(
        self, documents: list[Document], message_id: Optional[str] = None, timer: Optional[dict] = None
    ) -> None:
        """Handle retrival end."""
        for document in documents:
            query = db.session.query(DocumentSegment).filter(
                DocumentSegment.index_node_id == document.metadata['doc_id']
            )

            # if 'dataset_id' in document.metadata:
            if 'dataset_id' in document.metadata:
                query = query.filter(DocumentSegment.dataset_id == document.metadata['dataset_id'])

            # add hit count to document segment
            query.update(
                {DocumentSegment.hit_count: DocumentSegment.hit_count + 1},
                synchronize_session=False
            )

            db.session.commit()

        # get tracing instance
<<<<<<< HEAD
        app_id = db.session.query(Message.app_id).filter(Message.id == message_id).first()
        tracing_instance = OpsTraceService.get_ops_trace_instance(
            app_id=app_id
=======
        tracing_instance = OpsTraceService.get_ops_trace_instance(
            message_id=message_id
>>>>>>> 4e13f6e5
        )
        if tracing_instance:
            trace_manager = TraceQueueManager()
            trace_manager.add_trace_task(
                TraceTask(
                    tracing_instance,
                    TraceTaskName.DATASET_RETRIEVAL_TRACE,
                    message_id=message_id,
                    documents=documents,
                    timer=timer
                )
            )

    def _on_query(self, query: str, dataset_ids: list[str], app_id: str, user_from: str, user_id: str) -> None:
        """
        Handle query.
        """
        if not query:
            return
        dataset_queries = []
        for dataset_id in dataset_ids:
            dataset_query = DatasetQuery(
                dataset_id=dataset_id,
                content=query,
                source='app',
                source_app_id=app_id,
                created_by_role=user_from,
                created_by=user_id
            )
            dataset_queries.append(dataset_query)
        if dataset_queries:
            db.session.add_all(dataset_queries)
        db.session.commit()

    def _retriever(self, flask_app: Flask, dataset_id: str, query: str, top_k: int, all_documents: list):
        with flask_app.app_context():
            dataset = db.session.query(Dataset).filter(
                Dataset.id == dataset_id
            ).first()

            if not dataset:
                return []

            # get retrieval model , if the model is not setting , using default
            retrieval_model = dataset.retrieval_model if dataset.retrieval_model else default_retrieval_model

            if dataset.indexing_technique == "economy":
                # use keyword table query
                documents = RetrievalService.retrieve(retrival_method='keyword_search',
                                                      dataset_id=dataset.id,
                                                      query=query,
                                                      top_k=top_k
                                                      )
                if documents:
                    all_documents.extend(documents)
            else:
                if top_k > 0:
                    # retrieval source
                    documents = RetrievalService.retrieve(retrival_method=retrieval_model['search_method'],
                                                          dataset_id=dataset.id,
                                                          query=query,
                                                          top_k=top_k,
                                                          score_threshold=retrieval_model['score_threshold']
                                                          if retrieval_model['score_threshold_enabled'] else None,
                                                          reranking_model=retrieval_model['reranking_model']
                                                          if retrieval_model['reranking_enable'] else None
                                                          )

                    all_documents.extend(documents)

    def to_dataset_retriever_tool(self, tenant_id: str,
                                  dataset_ids: list[str],
                                  retrieve_config: DatasetRetrieveConfigEntity,
                                  return_resource: bool,
                                  invoke_from: InvokeFrom,
                                  hit_callback: DatasetIndexToolCallbackHandler) \
            -> Optional[list[DatasetRetrieverBaseTool]]:
        """
        A dataset tool is a tool that can be used to retrieve information from a dataset
        :param tenant_id: tenant id
        :param dataset_ids: dataset ids
        :param retrieve_config: retrieve config
        :param return_resource: return resource
        :param invoke_from: invoke from
        :param hit_callback: hit callback
        """
        tools = []
        available_datasets = []
        for dataset_id in dataset_ids:
            # get dataset from dataset id
            dataset = db.session.query(Dataset).filter(
                Dataset.tenant_id == tenant_id,
                Dataset.id == dataset_id
            ).first()

            # pass if dataset is not available
            if not dataset:
                continue

            # pass if dataset is not available
            if (dataset and dataset.available_document_count == 0
                    and dataset.available_document_count == 0):
                continue

            available_datasets.append(dataset)

        if retrieve_config.retrieve_strategy == DatasetRetrieveConfigEntity.RetrieveStrategy.SINGLE:
            # get retrieval model config
            default_retrieval_model = {
                'search_method': RetrievalMethod.SEMANTIC_SEARCH,
                'reranking_enable': False,
                'reranking_model': {
                    'reranking_provider_name': '',
                    'reranking_model_name': ''
                },
                'top_k': 2,
                'score_threshold_enabled': False
            }

            for dataset in available_datasets:
                retrieval_model_config = dataset.retrieval_model \
                    if dataset.retrieval_model else default_retrieval_model

                # get top k
                top_k = retrieval_model_config['top_k']

                # get score threshold
                score_threshold = None
                score_threshold_enabled = retrieval_model_config.get("score_threshold_enabled")
                if score_threshold_enabled:
                    score_threshold = retrieval_model_config.get("score_threshold")

                tool = DatasetRetrieverTool.from_dataset(
                    dataset=dataset,
                    top_k=top_k,
                    score_threshold=score_threshold,
                    hit_callbacks=[hit_callback],
                    return_resource=return_resource,
                    retriever_from=invoke_from.to_source()
                )

                tools.append(tool)
        elif retrieve_config.retrieve_strategy == DatasetRetrieveConfigEntity.RetrieveStrategy.MULTIPLE:
            tool = DatasetMultiRetrieverTool.from_dataset(
                dataset_ids=[dataset.id for dataset in available_datasets],
                tenant_id=tenant_id,
                top_k=retrieve_config.top_k or 2,
                score_threshold=retrieve_config.score_threshold,
                hit_callbacks=[hit_callback],
                return_resource=return_resource,
                retriever_from=invoke_from.to_source(),
                reranking_provider_name=retrieve_config.reranking_model.get('reranking_provider_name'),
                reranking_model_name=retrieve_config.reranking_model.get('reranking_model_name')
            )

            tools.append(tool)

        return tools<|MERGE_RESOLUTION|>--- conflicted
+++ resolved
@@ -24,10 +24,6 @@
 from extensions.ext_database import db
 from models.dataset import Dataset, DatasetQuery, DocumentSegment
 from models.dataset import Document as DatasetDocument
-<<<<<<< HEAD
-from models.model import Message
-=======
->>>>>>> 4e13f6e5
 from services.ops_trace.ops_trace_service import OpsTraceService
 from services.ops_trace.trace_queue_manager import TraceQueueManager, TraceTask, TraceTaskName
 from services.ops_trace.utils import measure_time
@@ -359,14 +355,8 @@
             db.session.commit()
 
         # get tracing instance
-<<<<<<< HEAD
-        app_id = db.session.query(Message.app_id).filter(Message.id == message_id).first()
-        tracing_instance = OpsTraceService.get_ops_trace_instance(
-            app_id=app_id
-=======
         tracing_instance = OpsTraceService.get_ops_trace_instance(
             message_id=message_id
->>>>>>> 4e13f6e5
         )
         if tracing_instance:
             trace_manager = TraceQueueManager()
