import json
from collections import defaultdict
from json import JSONDecodeError
from typing import Optional

from sqlalchemy.exc import IntegrityError

from core.entities.model_entities import DefaultModelEntity, DefaultModelProviderEntity
from core.entities.provider_configuration import ProviderConfiguration, ProviderConfigurations, ProviderModelBundle
from core.entities.provider_entities import (
    CustomConfiguration,
    CustomModelConfiguration,
    CustomProviderConfiguration,
    ModelLoadBalancingConfiguration,
    ModelSettings,
    QuotaConfiguration,
    SystemConfiguration,
)
from core.helper import encrypter
from core.helper.model_provider_cache import ProviderCredentialsCache, ProviderCredentialsCacheType
from core.model_runtime.entities.model_entities import ModelType
from core.model_runtime.entities.provider_entities import (
    CredentialFormSchema,
    FormType,
    ProviderEntity,
)
from core.model_runtime.model_providers import model_provider_factory
from extensions import ext_hosting_provider
from extensions.ext_database import db
from extensions.ext_redis import redis_client
from models.provider import (
    LoadBalancingModelConfig,
    Provider,
    ProviderModel,
    ProviderModelSetting,
    ProviderQuotaType,
    ProviderType,
    TenantDefaultModel,
    TenantPreferredModelProvider,
)
from services.feature_service import FeatureService


class ProviderManager:
    """
    ProviderManager is a class that manages the model providers includes Hosting and Customize Model Providers.
    """
    def __init__(self) -> None:
        self.decoding_rsa_key = None
        self.decoding_cipher_rsa = None

    def get_configurations(self, tenant_id: str) -> ProviderConfigurations:
        """
        Get model provider configurations.

        Construct ProviderConfiguration objects for each provider
        Including:
        1. Basic information of the provider
        2. Hosting configuration information, including:
          (1. Whether to enable (support) hosting type, if enabled, the following information exists
          (2. List of hosting type provider configurations
              (including quota type, quota limit, current remaining quota, etc.)
          (3. The current hosting type in use (whether there is a quota or not)
              paid quotas > provider free quotas > hosting trial quotas
          (4. Unified credentials for hosting providers
        3. Custom configuration information, including:
          (1. Whether to enable (support) custom type, if enabled, the following information exists
          (2. Custom provider configuration (including credentials)
          (3. List of custom provider model configurations (including credentials)
        4. Hosting/custom preferred provider type.
        Provide methods:
        - Get the current configuration (including credentials)
        - Get the availability and status of the hosting configuration: active available,
          quota_exceeded insufficient quota, unsupported hosting
        - Get the availability of custom configuration
          Custom provider available conditions:
          (1. custom provider credentials available
          (2. at least one custom model credentials available
        - Verify, update, and delete custom provider configuration
        - Verify, update, and delete custom provider model configuration
        - Get the list of available models (optional provider filtering, model type filtering)
          Append custom provider models to the list
        - Get provider instance
        - Switch selection priority

        :param tenant_id:
        :return:
        """
        # Get all provider records of the workspace
        provider_name_to_provider_records_dict = self._get_all_providers(tenant_id)

        # Initialize trial provider records if not exist
        provider_name_to_provider_records_dict = self._init_trial_provider_records(
            tenant_id,
            provider_name_to_provider_records_dict
        )

        # Get all provider model records of the workspace
        provider_name_to_provider_model_records_dict = self._get_all_provider_models(tenant_id)

        # Get all provider entities
        provider_entities = model_provider_factory.get_providers()

        # Get All preferred provider types of the workspace
        provider_name_to_preferred_model_provider_records_dict = self._get_all_preferred_model_providers(tenant_id)

        # Get All provider model settings
        provider_name_to_provider_model_settings_dict = self._get_all_provider_model_settings(tenant_id)

        # Get All load balancing configs
        provider_name_to_provider_load_balancing_model_configs_dict \
            = self._get_all_provider_load_balancing_configs(tenant_id)

        provider_configurations = ProviderConfigurations(
            tenant_id=tenant_id
        )

        # Construct ProviderConfiguration objects for each provider
        for provider_entity in provider_entities:
            provider_name = provider_entity.provider
            provider_records = provider_name_to_provider_records_dict.get(provider_entity.provider, [])
            provider_model_records = provider_name_to_provider_model_records_dict.get(provider_entity.provider, [])

            # Convert to custom configuration
            custom_configuration = self._to_custom_configuration(
                tenant_id,
                provider_entity,
                provider_records,
                provider_model_records
            )

            # Convert to system configuration
            system_configuration = self._to_system_configuration(
                tenant_id,
                provider_entity,
                provider_records
            )

            # Get preferred provider type
            preferred_provider_type_record = provider_name_to_preferred_model_provider_records_dict.get(provider_name)

            if preferred_provider_type_record:
                preferred_provider_type = ProviderType.value_of(preferred_provider_type_record.preferred_provider_type)
            elif custom_configuration.provider or custom_configuration.models:
                preferred_provider_type = ProviderType.CUSTOM
            elif system_configuration.enabled:
                preferred_provider_type = ProviderType.SYSTEM
            else:
                preferred_provider_type = ProviderType.CUSTOM

            using_provider_type = preferred_provider_type
            has_valid_quota = any(quota_conf.is_valid for quota_conf in system_configuration.quota_configurations)

            if preferred_provider_type == ProviderType.SYSTEM:
                if not system_configuration.enabled or not has_valid_quota:
                    using_provider_type = ProviderType.CUSTOM

            else:
                if not custom_configuration.provider and not custom_configuration.models:
                    if system_configuration.enabled and has_valid_quota:
                        using_provider_type = ProviderType.SYSTEM

            # Get provider load balancing configs
            provider_model_settings = provider_name_to_provider_model_settings_dict.get(provider_name)

            # Get provider load balancing configs
            provider_load_balancing_configs \
                = provider_name_to_provider_load_balancing_model_configs_dict.get(provider_name)

            # Convert to model settings
            model_settings = self._to_model_settings(
                provider_entity=provider_entity,
                provider_model_settings=provider_model_settings,
                load_balancing_model_configs=provider_load_balancing_configs
            )

            provider_configuration = ProviderConfiguration(
                tenant_id=tenant_id,
                provider=provider_entity,
                preferred_provider_type=preferred_provider_type,
                using_provider_type=using_provider_type,
                system_configuration=system_configuration,
                custom_configuration=custom_configuration,
                model_settings=model_settings
            )

            provider_configurations[provider_name] = provider_configuration

        # Return the encapsulated object
        return provider_configurations

    def get_provider_model_bundle(self, tenant_id: str, provider: str, model_type: ModelType) -> ProviderModelBundle:
        """
        Get provider model bundle.
        :param tenant_id: workspace id
        :param provider: provider name
        :param model_type: model type
        :return:
        """
        provider_configurations = self.get_configurations(tenant_id)

        # get provider instance
        provider_configuration = provider_configurations.get(provider)
        if not provider_configuration:
            raise ValueError(f"Provider {provider} does not exist.")

        provider_instance = provider_configuration.get_provider_instance()
        model_type_instance = provider_instance.get_model_instance(model_type)

        return ProviderModelBundle(
            configuration=provider_configuration,
            provider_instance=provider_instance,
            model_type_instance=model_type_instance
        )

    def get_default_model(self, tenant_id: str, model_type: ModelType) -> Optional[DefaultModelEntity]:
        """
        Get default model.

        :param tenant_id: workspace id
        :param model_type: model type
        :return:
        """
        # Get the corresponding TenantDefaultModel record
        default_model = db.session.query(TenantDefaultModel) \
            .filter(
            TenantDefaultModel.tenant_id == tenant_id,
            TenantDefaultModel.model_type == model_type.to_origin_model_type()
        ).first()

        # If it does not exist, get the first available provider model from get_configurations
        # and update the TenantDefaultModel record
        if not default_model:
            # Get provider configurations
            provider_configurations = self.get_configurations(tenant_id)

            # get available models from provider_configurations
            available_models = provider_configurations.get_models(
                model_type=model_type,
                only_active=True
            )

            if available_models:
                available_model = next((model for model in available_models if model.model == "gpt-4"),
                                       available_models[0])

                default_model = TenantDefaultModel(
                    tenant_id=tenant_id,
                    model_type=model_type.to_origin_model_type(),
                    provider_name=available_model.provider.provider,
                    model_name=available_model.model
                )
                db.session.add(default_model)
                db.session.commit()

        if not default_model:
            return None

        provider_instance = model_provider_factory.get_provider_instance(default_model.provider_name)
        provider_schema = provider_instance.get_provider_schema()

        return DefaultModelEntity(
            model=default_model.model_name,
            model_type=model_type,
            provider=DefaultModelProviderEntity(
                provider=provider_schema.provider,
                label=provider_schema.label,
                icon_small=provider_schema.icon_small,
                icon_large=provider_schema.icon_large,
                supported_model_types=provider_schema.supported_model_types
            )
        )

    def update_default_model_record(self, tenant_id: str, model_type: ModelType, provider: str, model: str) \
            -> TenantDefaultModel:
        """
        Update default model record.

        :param tenant_id: workspace id
        :param model_type: model type
        :param provider: provider name
        :param model: model name
        :return:
        """
        provider_configurations = self.get_configurations(tenant_id)
        if provider not in provider_configurations:
            raise ValueError(f"Provider {provider} does not exist.")

        # get available models from provider_configurations
        available_models = provider_configurations.get_models(
            model_type=model_type,
            only_active=True
        )

        # check if the model is exist in available models
        model_names = [model.model for model in available_models]
        if model not in model_names:
            raise ValueError(f"Model {model} does not exist.")

        # Get the list of available models from get_configurations and check if it is LLM
        default_model = db.session.query(TenantDefaultModel) \
            .filter(
            TenantDefaultModel.tenant_id == tenant_id,
            TenantDefaultModel.model_type == model_type.to_origin_model_type()
        ).first()

        # create or update TenantDefaultModel record
        if default_model:
            # update default model
            default_model.provider_name = provider
            default_model.model_name = model
            db.session.commit()
        else:
            # create default model
            default_model = TenantDefaultModel(
                tenant_id=tenant_id,
                model_type=model_type.value,
                provider_name=provider,
                model_name=model,
            )
            db.session.add(default_model)
            db.session.commit()

        return default_model

    def _get_all_providers(self, tenant_id: str) -> dict[str, list[Provider]]:
        """
        Get all provider records of the workspace.

        :param tenant_id: workspace id
        :return:
        """
        providers = db.session.query(Provider) \
            .filter(
            Provider.tenant_id == tenant_id,
            Provider.is_valid == True
        ).all()

        provider_name_to_provider_records_dict = defaultdict(list)
        for provider in providers:
            provider_name_to_provider_records_dict[provider.provider_name].append(provider)

        return provider_name_to_provider_records_dict

    def _get_all_provider_models(self, tenant_id: str) -> dict[str, list[ProviderModel]]:
        """
        Get all provider model records of the workspace.

        :param tenant_id: workspace id
        :return:
        """
        # Get all provider model records of the workspace
        provider_models = db.session.query(ProviderModel) \
            .filter(
            ProviderModel.tenant_id == tenant_id,
            ProviderModel.is_valid == True
        ).all()

        provider_name_to_provider_model_records_dict = defaultdict(list)
        for provider_model in provider_models:
            provider_name_to_provider_model_records_dict[provider_model.provider_name].append(provider_model)

        return provider_name_to_provider_model_records_dict

    def _get_all_preferred_model_providers(self, tenant_id: str) -> dict[str, TenantPreferredModelProvider]:
        """
        Get All preferred provider types of the workspace.

        :param tenant_id: workspace id
        :return:
        """
        preferred_provider_types = db.session.query(TenantPreferredModelProvider) \
            .filter(
            TenantPreferredModelProvider.tenant_id == tenant_id
        ).all()

        provider_name_to_preferred_provider_type_records_dict = {
            preferred_provider_type.provider_name: preferred_provider_type
            for preferred_provider_type in preferred_provider_types
        }

        return provider_name_to_preferred_provider_type_records_dict

    def _get_all_provider_model_settings(self, tenant_id: str) -> dict[str, list[ProviderModelSetting]]:
        """
        Get All provider model settings of the workspace.

        :param tenant_id: workspace id
        :return:
        """
        provider_model_settings = db.session.query(ProviderModelSetting) \
            .filter(
            ProviderModelSetting.tenant_id == tenant_id
        ).all()

        provider_name_to_provider_model_settings_dict = defaultdict(list)
        for provider_model_setting in provider_model_settings:
            (provider_name_to_provider_model_settings_dict[provider_model_setting.provider_name]
             .append(provider_model_setting))

        return provider_name_to_provider_model_settings_dict

    def _get_all_provider_load_balancing_configs(self, tenant_id: str) -> dict[str, list[LoadBalancingModelConfig]]:
        """
        Get All provider load balancing configs of the workspace.

        :param tenant_id: workspace id
        :return:
        """
<<<<<<< HEAD
        model_load_balancing_enabled = FeatureService.get_features(tenant_id).model_load_balancing_enabled
=======
        cache_key = f"tenant:{tenant_id}:model_load_balancing_enabled"
        cache_result = redis_client.get(cache_key)
        if cache_result is None:
            model_load_balancing_enabled = FeatureService.get_features(tenant_id).model_load_balancing_enabled
            redis_client.setex(cache_key, 120, str(model_load_balancing_enabled))
        else:
            cache_result = cache_result.decode('utf-8')
            model_load_balancing_enabled = cache_result == 'True'

>>>>>>> 0f5f1150
        if not model_load_balancing_enabled:
            return dict()

        provider_load_balancing_configs = db.session.query(LoadBalancingModelConfig) \
            .filter(
            LoadBalancingModelConfig.tenant_id == tenant_id
        ).all()

        provider_name_to_provider_load_balancing_model_configs_dict = defaultdict(list)
        for provider_load_balancing_config in provider_load_balancing_configs:
            (provider_name_to_provider_load_balancing_model_configs_dict[provider_load_balancing_config.provider_name]
             .append(provider_load_balancing_config))

        return provider_name_to_provider_load_balancing_model_configs_dict

    def _init_trial_provider_records(self, tenant_id: str,
                                     provider_name_to_provider_records_dict: dict[str, list]) -> dict[str, list]:
        """
        Initialize trial provider records if not exists.

        :param tenant_id: workspace id
        :param provider_name_to_provider_records_dict: provider name to provider records dict
        :return:
        """
        # Get hosting configuration
        hosting_configuration = ext_hosting_provider.hosting_configuration

        for provider_name, configuration in hosting_configuration.provider_map.items():
            if not configuration.enabled:
                continue

            provider_records = provider_name_to_provider_records_dict.get(provider_name)
            if not provider_records:
                provider_records = []

            provider_quota_to_provider_record_dict = dict()
            for provider_record in provider_records:
                if provider_record.provider_type != ProviderType.SYSTEM.value:
                    continue

                provider_quota_to_provider_record_dict[ProviderQuotaType.value_of(provider_record.quota_type)] \
                    = provider_record

            for quota in configuration.quotas:
                if quota.quota_type == ProviderQuotaType.TRIAL:
                    # Init trial provider records if not exists
                    if ProviderQuotaType.TRIAL not in provider_quota_to_provider_record_dict:
                        try:
                            provider_record = Provider(
                                tenant_id=tenant_id,
                                provider_name=provider_name,
                                provider_type=ProviderType.SYSTEM.value,
                                quota_type=ProviderQuotaType.TRIAL.value,
                                quota_limit=quota.quota_limit,
                                quota_used=0,
                                is_valid=True
                            )
                            db.session.add(provider_record)
                            db.session.commit()
                        except IntegrityError:
                            db.session.rollback()
                            provider_record = db.session.query(Provider) \
                                .filter(
                                Provider.tenant_id == tenant_id,
                                Provider.provider_name == provider_name,
                                Provider.provider_type == ProviderType.SYSTEM.value,
                                Provider.quota_type == ProviderQuotaType.TRIAL.value
                            ).first()

                            if provider_record and not provider_record.is_valid:
                                provider_record.is_valid = True
                                db.session.commit()

                        provider_name_to_provider_records_dict[provider_name].append(provider_record)

        return provider_name_to_provider_records_dict

    def _to_custom_configuration(self,
                                 tenant_id: str,
                                 provider_entity: ProviderEntity,
                                 provider_records: list[Provider],
                                 provider_model_records: list[ProviderModel]) -> CustomConfiguration:
        """
        Convert to custom configuration.

        :param tenant_id: workspace id
        :param provider_entity: provider entity
        :param provider_records: provider records
        :param provider_model_records: provider model records
        :return:
        """
        # Get provider credential secret variables
        provider_credential_secret_variables = self._extract_secret_variables(
            provider_entity.provider_credential_schema.credential_form_schemas
            if provider_entity.provider_credential_schema else []
        )

        # Get custom provider record
        custom_provider_record = None
        for provider_record in provider_records:
            if provider_record.provider_type == ProviderType.SYSTEM.value:
                continue

            if not provider_record.encrypted_config:
                continue

            custom_provider_record = provider_record

        # Get custom provider credentials
        custom_provider_configuration = None
        if custom_provider_record:
            provider_credentials_cache = ProviderCredentialsCache(
                tenant_id=tenant_id,
                identity_id=custom_provider_record.id,
                cache_type=ProviderCredentialsCacheType.PROVIDER
            )

            # Get cached provider credentials
            cached_provider_credentials = provider_credentials_cache.get()

            if not cached_provider_credentials:
                try:
                    # fix origin data
                    if (custom_provider_record.encrypted_config
                            and not custom_provider_record.encrypted_config.startswith("{")):
                        provider_credentials = {
                            "openai_api_key": custom_provider_record.encrypted_config
                        }
                    else:
                        provider_credentials = json.loads(custom_provider_record.encrypted_config)
                except JSONDecodeError:
                    provider_credentials = {}

                # Get decoding rsa key and cipher for decrypting credentials
                if self.decoding_rsa_key is None or self.decoding_cipher_rsa is None:
                    self.decoding_rsa_key, self.decoding_cipher_rsa = encrypter.get_decrypt_decoding(tenant_id)

                for variable in provider_credential_secret_variables:
                    if variable in provider_credentials:
                        try:
                            provider_credentials[variable] = encrypter.decrypt_token_with_decoding(
                                provider_credentials.get(variable),
                                self.decoding_rsa_key,
                                self.decoding_cipher_rsa
                            )
                        except ValueError:
                            pass

                # cache provider credentials
                provider_credentials_cache.set(
                    credentials=provider_credentials
                )
            else:
                provider_credentials = cached_provider_credentials

            custom_provider_configuration = CustomProviderConfiguration(
                credentials=provider_credentials
            )

        # Get provider model credential secret variables
        model_credential_secret_variables = self._extract_secret_variables(
            provider_entity.model_credential_schema.credential_form_schemas
            if provider_entity.model_credential_schema else []
        )

        # Get custom provider model credentials
        custom_model_configurations = []
        for provider_model_record in provider_model_records:
            if not provider_model_record.encrypted_config:
                continue

            provider_model_credentials_cache = ProviderCredentialsCache(
                tenant_id=tenant_id,
                identity_id=provider_model_record.id,
                cache_type=ProviderCredentialsCacheType.MODEL
            )

            # Get cached provider model credentials
            cached_provider_model_credentials = provider_model_credentials_cache.get()

            if not cached_provider_model_credentials:
                try:
                    provider_model_credentials = json.loads(provider_model_record.encrypted_config)
                except JSONDecodeError:
                    continue

                # Get decoding rsa key and cipher for decrypting credentials
                if self.decoding_rsa_key is None or self.decoding_cipher_rsa is None:
                    self.decoding_rsa_key, self.decoding_cipher_rsa = encrypter.get_decrypt_decoding(tenant_id)

                for variable in model_credential_secret_variables:
                    if variable in provider_model_credentials:
                        try:
                            provider_model_credentials[variable] = encrypter.decrypt_token_with_decoding(
                                provider_model_credentials.get(variable),
                                self.decoding_rsa_key,
                                self.decoding_cipher_rsa
                            )
                        except ValueError:
                            pass

                # cache provider model credentials
                provider_model_credentials_cache.set(
                    credentials=provider_model_credentials
                )
            else:
                provider_model_credentials = cached_provider_model_credentials

            custom_model_configurations.append(
                CustomModelConfiguration(
                    model=provider_model_record.model_name,
                    model_type=ModelType.value_of(provider_model_record.model_type),
                    credentials=provider_model_credentials
                )
            )

        return CustomConfiguration(
            provider=custom_provider_configuration,
            models=custom_model_configurations
        )

    def _to_system_configuration(self,
                                 tenant_id: str,
                                 provider_entity: ProviderEntity,
                                 provider_records: list[Provider]) -> SystemConfiguration:
        """
        Convert to system configuration.

        :param tenant_id: workspace id
        :param provider_entity: provider entity
        :param provider_records: provider records
        :return:
        """
        # Get hosting configuration
        hosting_configuration = ext_hosting_provider.hosting_configuration

        if provider_entity.provider not in hosting_configuration.provider_map \
                or not hosting_configuration.provider_map.get(provider_entity.provider).enabled:
            return SystemConfiguration(
                enabled=False
            )

        provider_hosting_configuration = hosting_configuration.provider_map.get(provider_entity.provider)

        # Convert provider_records to dict
        quota_type_to_provider_records_dict = dict()
        for provider_record in provider_records:
            if provider_record.provider_type != ProviderType.SYSTEM.value:
                continue

            quota_type_to_provider_records_dict[ProviderQuotaType.value_of(provider_record.quota_type)] \
                = provider_record

        quota_configurations = []
        for provider_quota in provider_hosting_configuration.quotas:
            if provider_quota.quota_type not in quota_type_to_provider_records_dict:
                if provider_quota.quota_type == ProviderQuotaType.FREE:
                    quota_configuration = QuotaConfiguration(
                        quota_type=provider_quota.quota_type,
                        quota_unit=provider_hosting_configuration.quota_unit,
                        quota_used=0,
                        quota_limit=0,
                        is_valid=False,
                        restrict_models=provider_quota.restrict_models
                    )
                else:
                    continue
            else:
                provider_record = quota_type_to_provider_records_dict[provider_quota.quota_type]

                quota_configuration = QuotaConfiguration(
                    quota_type=provider_quota.quota_type,
                    quota_unit=provider_hosting_configuration.quota_unit,
                    quota_used=provider_record.quota_used,
                    quota_limit=provider_record.quota_limit,
                    is_valid=provider_record.quota_limit > provider_record.quota_used or provider_record.quota_limit == -1,
                    restrict_models=provider_quota.restrict_models
                )

            quota_configurations.append(quota_configuration)

        if len(quota_configurations) == 0:
            return SystemConfiguration(
                enabled=False
            )

        current_quota_type = self._choice_current_using_quota_type(quota_configurations)

        current_using_credentials = provider_hosting_configuration.credentials
        if current_quota_type == ProviderQuotaType.FREE:
            provider_record = quota_type_to_provider_records_dict.get(current_quota_type)

            if provider_record:
                provider_credentials_cache = ProviderCredentialsCache(
                    tenant_id=tenant_id,
                    identity_id=provider_record.id,
                    cache_type=ProviderCredentialsCacheType.PROVIDER
                )

                # Get cached provider credentials
                cached_provider_credentials = provider_credentials_cache.get()

                if not cached_provider_credentials:
                    try:
                        provider_credentials = json.loads(provider_record.encrypted_config)
                    except JSONDecodeError:
                        provider_credentials = {}

                    # Get provider credential secret variables
                    provider_credential_secret_variables = self._extract_secret_variables(
                        provider_entity.provider_credential_schema.credential_form_schemas
                        if provider_entity.provider_credential_schema else []
                    )

                    # Get decoding rsa key and cipher for decrypting credentials
                    if self.decoding_rsa_key is None or self.decoding_cipher_rsa is None:
                        self.decoding_rsa_key, self.decoding_cipher_rsa = encrypter.get_decrypt_decoding(tenant_id)

                    for variable in provider_credential_secret_variables:
                        if variable in provider_credentials:
                            try:
                                provider_credentials[variable] = encrypter.decrypt_token_with_decoding(
                                    provider_credentials.get(variable),
                                    self.decoding_rsa_key,
                                    self.decoding_cipher_rsa
                                )
                            except ValueError:
                                pass

                    current_using_credentials = provider_credentials

                    # cache provider credentials
                    provider_credentials_cache.set(
                        credentials=current_using_credentials
                    )
                else:
                    current_using_credentials = cached_provider_credentials
            else:
                current_using_credentials = {}
                quota_configurations = []

        return SystemConfiguration(
            enabled=True,
            current_quota_type=current_quota_type,
            quota_configurations=quota_configurations,
            credentials=current_using_credentials
        )

    def _choice_current_using_quota_type(self, quota_configurations: list[QuotaConfiguration]) -> ProviderQuotaType:
        """
        Choice current using quota type.
        paid quotas > provider free quotas > hosting trial quotas
        If there is still quota for the corresponding quota type according to the sorting,

        :param quota_configurations:
        :return:
        """
        # convert to dict
        quota_type_to_quota_configuration_dict = {
            quota_configuration.quota_type: quota_configuration
            for quota_configuration in quota_configurations
        }

        last_quota_configuration = None
        for quota_type in [ProviderQuotaType.PAID, ProviderQuotaType.FREE, ProviderQuotaType.TRIAL]:
            if quota_type in quota_type_to_quota_configuration_dict:
                last_quota_configuration = quota_type_to_quota_configuration_dict[quota_type]
                if last_quota_configuration.is_valid:
                    return quota_type

        if last_quota_configuration:
            return last_quota_configuration.quota_type

        raise ValueError('No quota type available')

    def _extract_secret_variables(self, credential_form_schemas: list[CredentialFormSchema]) -> list[str]:
        """
        Extract secret input form variables.

        :param credential_form_schemas:
        :return:
        """
        secret_input_form_variables = []
        for credential_form_schema in credential_form_schemas:
            if credential_form_schema.type == FormType.SECRET_INPUT:
                secret_input_form_variables.append(credential_form_schema.variable)

        return secret_input_form_variables

    def _to_model_settings(self, provider_entity: ProviderEntity,
                           provider_model_settings: Optional[list[ProviderModelSetting]] = None,
                           load_balancing_model_configs: Optional[list[LoadBalancingModelConfig]] = None) \
            -> list[ModelSettings]:
        """
        Convert to model settings.

        :param provider_model_settings: provider model settings include enabled, load balancing enabled
        :param load_balancing_model_configs: load balancing model configs
        :return:
        """
        # Get provider model credential secret variables
        model_credential_secret_variables = self._extract_secret_variables(
            provider_entity.model_credential_schema.credential_form_schemas
            if provider_entity.model_credential_schema else []
        )

        model_settings = []
        if not provider_model_settings:
            return model_settings

        for provider_model_setting in provider_model_settings:
            load_balancing_configs = []
            if provider_model_setting.load_balancing_enabled and load_balancing_model_configs:
                for load_balancing_model_config in load_balancing_model_configs:
                    if (load_balancing_model_config.model_name == provider_model_setting.model_name
                            and load_balancing_model_config.model_type == provider_model_setting.model_type):
                        if not load_balancing_model_config.enabled:
                            continue

                        if not load_balancing_model_config.encrypted_config:
                            if load_balancing_model_config.name == "__inherit__":
                                load_balancing_configs.append(ModelLoadBalancingConfiguration(
                                    id=load_balancing_model_config.id,
                                    name=load_balancing_model_config.name,
                                    credentials={}
                                ))
                            continue

                        provider_model_credentials_cache = ProviderCredentialsCache(
                            tenant_id=load_balancing_model_config.tenant_id,
                            identity_id=load_balancing_model_config.id,
                            cache_type=ProviderCredentialsCacheType.LOAD_BALANCING_MODEL
                        )

                        # Get cached provider model credentials
                        cached_provider_model_credentials = provider_model_credentials_cache.get()

                        if not cached_provider_model_credentials:
                            try:
                                provider_model_credentials = json.loads(load_balancing_model_config.encrypted_config)
                            except JSONDecodeError:
                                continue

                            # Get decoding rsa key and cipher for decrypting credentials
                            if self.decoding_rsa_key is None or self.decoding_cipher_rsa is None:
                                self.decoding_rsa_key, self.decoding_cipher_rsa = encrypter.get_decrypt_decoding(
                                    load_balancing_model_config.tenant_id)

                            for variable in model_credential_secret_variables:
                                if variable in provider_model_credentials:
                                    try:
                                        provider_model_credentials[variable] = encrypter.decrypt_token_with_decoding(
                                            provider_model_credentials.get(variable),
                                            self.decoding_rsa_key,
                                            self.decoding_cipher_rsa
                                        )
                                    except ValueError:
                                        pass

                            # cache provider model credentials
                            provider_model_credentials_cache.set(
                                credentials=provider_model_credentials
                            )
                        else:
                            provider_model_credentials = cached_provider_model_credentials

                        load_balancing_configs.append(ModelLoadBalancingConfiguration(
                            id=load_balancing_model_config.id,
                            name=load_balancing_model_config.name,
                            credentials=provider_model_credentials
                        ))

            model_settings.append(
                ModelSettings(
                    model=provider_model_setting.model_name,
                    model_type=ModelType.value_of(provider_model_setting.model_type),
                    enabled=provider_model_setting.enabled,
                    load_balancing_configs=load_balancing_configs if len(load_balancing_configs) > 1 else []
                )
            )

        return model_settings<|MERGE_RESOLUTION|>--- conflicted
+++ resolved
@@ -407,9 +407,6 @@
         :param tenant_id: workspace id
         :return:
         """
-<<<<<<< HEAD
-        model_load_balancing_enabled = FeatureService.get_features(tenant_id).model_load_balancing_enabled
-=======
         cache_key = f"tenant:{tenant_id}:model_load_balancing_enabled"
         cache_result = redis_client.get(cache_key)
         if cache_result is None:
@@ -419,7 +416,6 @@
             cache_result = cache_result.decode('utf-8')
             model_load_balancing_enabled = cache_result == 'True'
 
->>>>>>> 0f5f1150
         if not model_load_balancing_enabled:
             return dict()
 
