--- conflicted
+++ resolved
@@ -33,18 +33,11 @@
     _query: str = None
     _prompt_messages_tools: list[PromptMessage] = None
 
-<<<<<<< HEAD
     def run(
         self, message: Message,
         query: str,
         inputs: dict[str, str],
     ) -> Union[Generator, LLMResult]:
-=======
-    def run(self, message: Message,
-            query: str,
-            inputs: dict[str, str],
-            ) -> Union[Generator, LLMResult]:
->>>>>>> 54154f76
         """
         Run Cot agent application
         """
@@ -77,11 +70,6 @@
         # convert tools into ModelRuntime Tool format
         tool_instances, self._prompt_messages_tools = self._init_prompt_tools()
 
-<<<<<<< HEAD
-        prompt_messages = self._organize_prompt_messages()
-
-=======
->>>>>>> 54154f76
         function_call_state = True
         llm_usage = {
             'usage': None
@@ -204,7 +192,7 @@
                 messages_ids=[],
                 llm_usage=usage_dict['usage']
             )
-
+            
             if not scratchpad.is_final():
                 self.queue_manager.publish(QueueAgentThoughtEvent(
                     agent_thought_id=agent_thought.id
@@ -230,7 +218,7 @@
                     function_call_state = True
                     # action is tool call, invoke tool
                     tool_invoke_response, tool_invoke_meta = self._handle_invoke_action(
-                        action=scratchpad.action,
+                        action=scratchpad.action, 
                         tool_instances=tool_instances,
                         message_file_ids=message_file_ids,
                         tracing_instance=tracing_instance,
@@ -259,8 +247,7 @@
 
                 # update prompt tool message
                 for prompt_tool in self._prompt_messages_tools:
-                    self.update_prompt_message_tool(
-                        tool_instances[prompt_tool.name], prompt_tool)
+                    self.update_prompt_message_tool(tool_instances[prompt_tool.name], prompt_tool)
 
             iteration_step += 1
 
@@ -279,12 +266,12 @@
 
         # save agent thought
         self.save_agent_thought(
-            agent_thought=agent_thought,
+            agent_thought=agent_thought, 
             tool_name='',
             tool_input={},
             tool_invoke_meta={},
             thought=final_answer,
-            observation={},
+            observation={}, 
             answer=final_answer,
             messages_ids=[]
         )
@@ -297,12 +284,11 @@
             message=AssistantPromptMessage(
                 content=final_answer
             ),
-            usage=llm_usage['usage'] if llm_usage['usage'] else LLMUsage.empty_usage(
-            ),
+            usage=llm_usage['usage'] if llm_usage['usage'] else LLMUsage.empty_usage(),
             system_fingerprint=''
         )), PublishFrom.APPLICATION_MANAGER)
 
-    def _handle_invoke_action(self, action: AgentScratchpadUnit.Action,
+    def _handle_invoke_action(self, action: AgentScratchpadUnit.Action, 
                               tool_instances: dict[str, Tool],
                               message_file_ids: list[str],
                               tracing_instance: Optional[BaseTraceInstance] = None
@@ -321,7 +307,7 @@
         if not tool_instance:
             answer = f"there is not a tool named {tool_call_name}"
             return answer, ToolInvokeMeta.error_instance(answer)
-
+        
         if isinstance(tool_call_args, str):
             try:
                 tool_call_args = json.loads(tool_call_args)
@@ -343,8 +329,7 @@
         # publish files
         for message_file, save_as in message_files:
             if save_as:
-                self.variables_pool.set_file(
-                    tool_name=tool_call_name, value=message_file.id, name=save_as)
+                self.variables_pool.set_file(tool_name=tool_call_name, value=message_file.id, name=save_as)
 
             # publish message file
             self.queue_manager.publish(QueueMessageFileEvent(
@@ -375,7 +360,7 @@
                 continue
 
         return instruction
-
+    
     def _init_react_state(self, query) -> None:
         """
         init agent scratchpad
@@ -383,7 +368,7 @@
         self._query = query
         self._agent_scratchpad = []
         self._historic_prompt_messages = self._organize_historic_prompt_messages()
-
+    
     @abstractmethod
     def _organize_prompt_messages(self) -> list[PromptMessage]:
         """
@@ -414,6 +399,13 @@
         result: list[PromptMessage] = []
         scratchpads: list[AgentScratchpadUnit] = []
         current_scratchpad: AgentScratchpadUnit = None
+
+        self.history_prompt_messages = AgentHistoryPromptTransform(
+            model_config=self.model_config,
+            prompt_messages=current_session_messages or [],
+            history_messages=self.history_prompt_messages,
+            memory=self.memory
+        ).get_prompt()
 
         for message in self.history_prompt_messages:
             if isinstance(message, AssistantPromptMessage):
