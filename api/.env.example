# Your App secret key will be used for securely signing the session cookie
# Make sure you are changing this key for your deployment with a strong key.
# You can generate a strong key using `openssl rand -base64 42`.
# Alternatively you can set it with `SECRET_KEY` environment variable.
SECRET_KEY=

# Console API base URL
CONSOLE_API_URL=http://127.0.0.1:5001
CONSOLE_WEB_URL=http://127.0.0.1:3000

# Service API base URL
SERVICE_API_URL=http://127.0.0.1:5001

# Web APP base URL
APP_WEB_URL=http://127.0.0.1:3000

# Files URL
FILES_URL=http://127.0.0.1:5001

# The time in seconds after the signature is rejected
FILES_ACCESS_TIMEOUT=300

# celery configuration
CELERY_BROKER_URL=redis://:difyai123456@localhost:6379/1

# redis configuration
REDIS_HOST=localhost
REDIS_PORT=6379
REDIS_USERNAME=
REDIS_PASSWORD=difyai123456
REDIS_DB=0

# PostgreSQL database configuration
DB_USERNAME=postgres
DB_PASSWORD=difyai123456
DB_HOST=localhost
DB_PORT=5432
DB_DATABASE=dify

# Storage configuration
# use for store upload files, private keys...
# storage type: local, s3, azure-blob
STORAGE_TYPE=local
STORAGE_LOCAL_PATH=storage
S3_USE_AWS_MANAGED_IAM=false
S3_ENDPOINT=https://your-bucket-name.storage.s3.clooudflare.com
S3_BUCKET_NAME=your-bucket-name
S3_ACCESS_KEY=your-access-key
S3_SECRET_KEY=your-secret-key
S3_REGION=your-region
# Azure Blob Storage configuration
AZURE_BLOB_ACCOUNT_NAME=your-account-name
AZURE_BLOB_ACCOUNT_KEY=your-account-key
AZURE_BLOB_CONTAINER_NAME=yout-container-name
AZURE_BLOB_ACCOUNT_URL=https://<your_account_name>.blob.core.windows.net
# Aliyun oss Storage configuration
ALIYUN_OSS_BUCKET_NAME=your-bucket-name
ALIYUN_OSS_ACCESS_KEY=your-access-key
ALIYUN_OSS_SECRET_KEY=your-secret-key
ALIYUN_OSS_ENDPOINT=your-endpoint
ALIYUN_OSS_AUTH_VERSION=v1
ALIYUN_OSS_REGION=your-region

# Google Storage configuration
GOOGLE_STORAGE_BUCKET_NAME=yout-bucket-name
GOOGLE_STORAGE_SERVICE_ACCOUNT_JSON=your-google-service-account-json-base64-string

# Tencent COS Storage configuration
TENCENT_COS_BUCKET_NAME=your-bucket-name
TENCENT_COS_SECRET_KEY=your-secret-key
TENCENT_COS_SECRET_ID=your-secret-id
TENCENT_COS_REGION=your-region
TENCENT_COS_SCHEME=your-scheme

# CORS configuration
WEB_API_CORS_ALLOW_ORIGINS=http://127.0.0.1:3000,*
CONSOLE_CORS_ALLOW_ORIGINS=http://127.0.0.1:3000,*

# Vector database configuration, support: weaviate, qdrant, milvus, relyt, pgvecto_rs, pgvector
VECTOR_STORE=weaviate

# Weaviate configuration
WEAVIATE_ENDPOINT=http://localhost:8080
WEAVIATE_API_KEY=WVF5YThaHlkYwhGUSmCRgsX3tD5ngdN8pkih
WEAVIATE_GRPC_ENABLED=false
WEAVIATE_BATCH_SIZE=100

# Qdrant configuration, use `http://localhost:6333` for local mode or `https://your-qdrant-cluster-url.qdrant.io` for remote mode
QDRANT_URL=http://localhost:6333
QDRANT_API_KEY=difyai123456
QDRANT_CLIENT_TIMEOUT=20
QDRANT_GRPC_ENABLED=false
QDRANT_GRPC_PORT=6334

# Milvus configuration
MILVUS_HOST=127.0.0.1
MILVUS_PORT=19530
MILVUS_USER=root
MILVUS_PASSWORD=Milvus
MILVUS_SECURE=false

# Relyt configuration
RELYT_HOST=127.0.0.1
RELYT_PORT=5432
RELYT_USER=postgres
RELYT_PASSWORD=postgres
RELYT_DATABASE=postgres

# Tencent configuration
TENCENT_VECTOR_DB_URL=http://127.0.0.1
TENCENT_VECTOR_DB_API_KEY=dify
TENCENT_VECTOR_DB_TIMEOUT=30
TENCENT_VECTOR_DB_USERNAME=dify
TENCENT_VECTOR_DB_DATABASE=dify
TENCENT_VECTOR_DB_SHARD=1
TENCENT_VECTOR_DB_REPLICAS=2

# PGVECTO_RS configuration
PGVECTO_RS_HOST=localhost
PGVECTO_RS_PORT=5431
PGVECTO_RS_USER=postgres
PGVECTO_RS_PASSWORD=difyai123456
PGVECTO_RS_DATABASE=postgres

# PGVector configuration
PGVECTOR_HOST=127.0.0.1
PGVECTOR_PORT=5433
PGVECTOR_USER=postgres
PGVECTOR_PASSWORD=postgres
PGVECTOR_DATABASE=postgres

# Tidb Vector configuration
TIDB_VECTOR_HOST=xxx.eu-central-1.xxx.aws.tidbcloud.com
TIDB_VECTOR_PORT=4000
TIDB_VECTOR_USER=xxx.root
TIDB_VECTOR_PASSWORD=xxxxxx
TIDB_VECTOR_DATABASE=dify

# Chroma configuration
CHROMA_HOST=127.0.0.1
CHROMA_PORT=8000
CHROMA_TENANT=default_tenant
CHROMA_DATABASE=default_database
CHROMA_AUTH_PROVIDER=chromadb.auth.token_authn.TokenAuthenticationServerProvider
CHROMA_AUTH_CREDENTIALS=difyai123456

# Upload configuration
UPLOAD_FILE_SIZE_LIMIT=15
UPLOAD_FILE_BATCH_LIMIT=5
UPLOAD_IMAGE_FILE_SIZE_LIMIT=10

# Model Configuration
MULTIMODAL_SEND_IMAGE_FORMAT=base64

# Mail configuration, support: resend, smtp
MAIL_TYPE=
MAIL_DEFAULT_SEND_FROM=no-reply <no-reply@dify.ai>
RESEND_API_KEY=
RESEND_API_URL=https://api.resend.com
# smtp configuration
SMTP_SERVER=smtp.gmail.com
SMTP_PORT=465
SMTP_USERNAME=123
SMTP_PASSWORD=abc
SMTP_USE_TLS=true
SMTP_OPPORTUNISTIC_TLS=false

# Sentry configuration
SENTRY_DSN=

# DEBUG
DEBUG=false
SQLALCHEMY_ECHO=false

# Notion import configuration, support public and internal
NOTION_INTEGRATION_TYPE=public
NOTION_CLIENT_SECRET=you-client-secret
NOTION_CLIENT_ID=you-client-id
NOTION_INTERNAL_SECRET=you-internal-secret

ETL_TYPE=dify
UNSTRUCTURED_API_URL=
UNSTRUCTURED_API_KEY=

SSRF_PROXY_HTTP_URL=
SSRF_PROXY_HTTPS_URL=

BATCH_UPLOAD_LIMIT=10
KEYWORD_DATA_SOURCE_TYPE=database

# CODE EXECUTION CONFIGURATION
CODE_EXECUTION_ENDPOINT=http://127.0.0.1:8194
CODE_EXECUTION_API_KEY=dify-sandbox
CODE_MAX_NUMBER=9223372036854775807
CODE_MIN_NUMBER=-9223372036854775808
CODE_MAX_STRING_LENGTH=80000
TEMPLATE_TRANSFORM_MAX_LENGTH=80000
CODE_MAX_STRING_ARRAY_LENGTH=30
CODE_MAX_OBJECT_ARRAY_LENGTH=30
CODE_MAX_NUMBER_ARRAY_LENGTH=1000

# API Tool configuration
API_TOOL_DEFAULT_CONNECT_TIMEOUT=10
API_TOOL_DEFAULT_READ_TIMEOUT=60

# HTTP Node configuration
HTTP_REQUEST_MAX_CONNECT_TIMEOUT=300
HTTP_REQUEST_MAX_READ_TIMEOUT=600
HTTP_REQUEST_MAX_WRITE_TIMEOUT=600
HTTP_REQUEST_NODE_MAX_BINARY_SIZE=10485760 # 10MB
HTTP_REQUEST_NODE_MAX_TEXT_SIZE=1048576 # 1MB

# Log file path
LOG_FILE=

# Indexing configuration
INDEXING_MAX_SEGMENTATION_TOKENS_LENGTH=1000

# Workflow runtime configuration
WORKFLOW_MAX_EXECUTION_STEPS=500
WORKFLOW_MAX_EXECUTION_TIME=1200
WORKFLOW_CALL_MAX_DEPTH=5

# App configuration
APP_MAX_EXECUTION_TIME=1200
<<<<<<< HEAD
# Firecrawl Web Extractor
FIRECRAWL_API_KEY=
FIRECRAWL_BASE_URL=
=======

>>>>>>> 4e13f6e5
<|MERGE_RESOLUTION|>--- conflicted
+++ resolved
@@ -223,10 +223,4 @@
 
 # App configuration
 APP_MAX_EXECUTION_TIME=1200
-<<<<<<< HEAD
-# Firecrawl Web Extractor
-FIRECRAWL_API_KEY=
-FIRECRAWL_BASE_URL=
-=======
-
->>>>>>> 4e13f6e5
+
