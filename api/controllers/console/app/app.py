import uuid

from flask_login import current_user
from flask_restful import Resource, inputs, marshal, marshal_with, reqparse
from werkzeug.exceptions import BadRequest, Forbidden, abort

from controllers.console import api
from controllers.console.app.wraps import get_app_model
from controllers.console.setup import setup_required
from controllers.console.wraps import account_initialization_required, cloud_edition_billing_resource_check
from fields.app_fields import (
    app_detail_fields,
    app_detail_fields_with_site,
    app_pagination_fields,
)
from libs.login import login_required
from services.app_service import AppService
from services.ops_trace.ops_trace_service import OpsTraceService

ALLOW_CREATE_APP_MODES = ['chat', 'agent-chat', 'advanced-chat', 'workflow', 'completion']


class AppListApi(Resource):

    @setup_required
    @login_required
    @account_initialization_required
    def get(self):
        """Get app list"""
        def uuid_list(value):
            try:
                return [str(uuid.UUID(v)) for v in value.split(',')]
            except ValueError:
                abort(400, message="Invalid UUID format in tag_ids.")
        parser = reqparse.RequestParser()
        parser.add_argument('page', type=inputs.int_range(1, 99999), required=False, default=1, location='args')
        parser.add_argument('limit', type=inputs.int_range(1, 100), required=False, default=20, location='args')
        parser.add_argument('mode', type=str, choices=['chat', 'workflow', 'agent-chat', 'channel', 'all'], default='all', location='args', required=False)
        parser.add_argument('name', type=str, location='args', required=False)
        parser.add_argument('tag_ids', type=uuid_list, location='args', required=False)

        args = parser.parse_args()

        # get app list
        app_service = AppService()
        app_pagination = app_service.get_paginate_apps(current_user.current_tenant_id, args)
        if not app_pagination:
            return {'data': [], 'total': 0, 'page': 1, 'limit': 20, 'has_more': False}

        return marshal(app_pagination, app_pagination_fields)

    @setup_required
    @login_required
    @account_initialization_required
    @marshal_with(app_detail_fields)
    @cloud_edition_billing_resource_check('apps')
    def post(self):
        """Create app"""
        parser = reqparse.RequestParser()
        parser.add_argument('name', type=str, required=True, location='json')
        parser.add_argument('description', type=str, location='json')
        parser.add_argument('mode', type=str, choices=ALLOW_CREATE_APP_MODES, location='json')
        parser.add_argument('icon', type=str, location='json')
        parser.add_argument('icon_background', type=str, location='json')
        args = parser.parse_args()

        # The role of the current user in the ta table must be admin, owner, or editor
        if not current_user.is_editor:
            raise Forbidden()

        if 'mode' not in args or args['mode'] is None:
            raise BadRequest("mode is required")

        app_service = AppService()
        app = app_service.create_app(current_user.current_tenant_id, args, current_user)

        return app, 201


class AppImportApi(Resource):
    @setup_required
    @login_required
    @account_initialization_required
    @marshal_with(app_detail_fields_with_site)
    @cloud_edition_billing_resource_check('apps')
    def post(self):
        """Import app"""
        # The role of the current user in the ta table must be admin, owner, or editor
        if not current_user.is_editor:
            raise Forbidden()

        parser = reqparse.RequestParser()
        parser.add_argument('data', type=str, required=True, nullable=False, location='json')
        parser.add_argument('name', type=str, location='json')
        parser.add_argument('description', type=str, location='json')
        parser.add_argument('icon', type=str, location='json')
        parser.add_argument('icon_background', type=str, location='json')
        args = parser.parse_args()

        app_service = AppService()
        app = app_service.import_app(current_user.current_tenant_id, args['data'], args, current_user)

        return app, 201


class AppApi(Resource):

    @setup_required
    @login_required
    @account_initialization_required
    @get_app_model
    @marshal_with(app_detail_fields_with_site)
    def get(self, app_model):
        """Get app detail"""
        app_service = AppService()

        app_model = app_service.get_app(app_model)

        return app_model

    @setup_required
    @login_required
    @account_initialization_required
    @get_app_model
    @marshal_with(app_detail_fields_with_site)
    def put(self, app_model):
        """Update app"""
        # The role of the current user in the ta table must be admin, owner, or editor
        if not current_user.is_editor:
            raise Forbidden()
        
        parser = reqparse.RequestParser()
        parser.add_argument('name', type=str, required=True, nullable=False, location='json')
        parser.add_argument('description', type=str, location='json')
        parser.add_argument('icon', type=str, location='json')
        parser.add_argument('icon_background', type=str, location='json')
        args = parser.parse_args()

        app_service = AppService()
        app_model = app_service.update_app(app_model, args)

        return app_model

    @setup_required
    @login_required
    @account_initialization_required
    @get_app_model
    def delete(self, app_model):
        """Delete app"""
        # The role of the current user in the ta table must be admin, owner, or editor
        if not current_user.is_editor:
            raise Forbidden()

        app_service = AppService()
        app_service.delete_app(app_model)

        return {'result': 'success'}, 204


class AppCopyApi(Resource):
    @setup_required
    @login_required
    @account_initialization_required
    @get_app_model
    @marshal_with(app_detail_fields_with_site)
    def post(self, app_model):
        """Copy app"""
        # The role of the current user in the ta table must be admin, owner, or editor
        if not current_user.is_editor:
            raise Forbidden()

        parser = reqparse.RequestParser()
        parser.add_argument('name', type=str, location='json')
        parser.add_argument('description', type=str, location='json')
        parser.add_argument('icon', type=str, location='json')
        parser.add_argument('icon_background', type=str, location='json')
        args = parser.parse_args()

        app_service = AppService()
        data = app_service.export_app(app_model)
        app = app_service.import_app(current_user.current_tenant_id, data, args, current_user)

        return app, 201


class AppExportApi(Resource):
    @setup_required
    @login_required
    @account_initialization_required
    @get_app_model
    def get(self, app_model):
        """Export app"""
        app_service = AppService()

        return {
            "data": app_service.export_app(app_model)
        }


class AppNameApi(Resource):
    @setup_required
    @login_required
    @account_initialization_required
    @get_app_model
    @marshal_with(app_detail_fields)
    def post(self, app_model):
        # The role of the current user in the ta table must be admin, owner, or editor
        if not current_user.is_editor:
            raise Forbidden()
        
        parser = reqparse.RequestParser()
        parser.add_argument('name', type=str, required=True, location='json')
        args = parser.parse_args()

        app_service = AppService()
        app_model = app_service.update_app_name(app_model, args.get('name'))

        return app_model


class AppIconApi(Resource):
    @setup_required
    @login_required
    @account_initialization_required
    @get_app_model
    @marshal_with(app_detail_fields)
    def post(self, app_model):
        # The role of the current user in the ta table must be admin, owner, or editor
        if not current_user.is_editor:
            raise Forbidden()
        
        parser = reqparse.RequestParser()
        parser.add_argument('icon', type=str, location='json')
        parser.add_argument('icon_background', type=str, location='json')
        args = parser.parse_args()

        app_service = AppService()
        app_model = app_service.update_app_icon(app_model, args.get('icon'), args.get('icon_background'))

        return app_model


class AppSiteStatus(Resource):
    @setup_required
    @login_required
    @account_initialization_required
    @get_app_model
    @marshal_with(app_detail_fields)
    def post(self, app_model):
        # The role of the current user in the ta table must be admin, owner, or editor
        if not current_user.is_editor:
            raise Forbidden()
        
        parser = reqparse.RequestParser()
        parser.add_argument('enable_site', type=bool, required=True, location='json')
        args = parser.parse_args()

        app_service = AppService()
        app_model = app_service.update_app_site_status(app_model, args.get('enable_site'))

        return app_model


class AppApiStatus(Resource):
    @setup_required
    @login_required
    @account_initialization_required
    @get_app_model
    @marshal_with(app_detail_fields)
    def post(self, app_model):
        # The role of the current user in the ta table must be admin or owner
        if not current_user.is_admin_or_owner:
            raise Forbidden()
        
        parser = reqparse.RequestParser()
        parser.add_argument('enable_api', type=bool, required=True, location='json')
        args = parser.parse_args()

        app_service = AppService()
        app_model = app_service.update_app_api_status(app_model, args.get('enable_api'))

        return app_model


class AppTraceApi(Resource):
    @setup_required
    @login_required
    @account_initialization_required
    def get(self, app_id):
        """Get app trace"""
        app_trace_config = OpsTraceService.get_app_tracing_config(
            app_id=app_id
        )

        return app_trace_config

    @setup_required
    @login_required
    @account_initialization_required
    def post(self, app_id):
        # add app trace
        if not current_user.is_admin_or_owner:
            raise Forbidden()
        parser = reqparse.RequestParser()
        parser.add_argument('enabled', type=bool, required=True, location='json')
        parser.add_argument('tracing_provider', type=str, required=True, location='json')
        args = parser.parse_args()

<<<<<<< HEAD
        try:
            OpsTraceService.update_app_tracing_config(
                app_id=app_id,
                enabled=args['enabled'],
                tracing_provider=args['tracing_provider'],
            )
        except Exception as e:
            raise e
=======
        OpsTraceService.update_app_tracing_config(
            app_id=app_id,
            enabled=args['enabled'],
            tracing_provider=args['tracing_provider'],
        )
>>>>>>> 4e13f6e5

        return {"result": "success"}


api.add_resource(AppListApi, '/apps')
api.add_resource(AppImportApi, '/apps/import')
api.add_resource(AppApi, '/apps/<uuid:app_id>')
api.add_resource(AppCopyApi, '/apps/<uuid:app_id>/copy')
api.add_resource(AppExportApi, '/apps/<uuid:app_id>/export')
api.add_resource(AppNameApi, '/apps/<uuid:app_id>/name')
api.add_resource(AppIconApi, '/apps/<uuid:app_id>/icon')
api.add_resource(AppSiteStatus, '/apps/<uuid:app_id>/site-enable')
api.add_resource(AppApiStatus, '/apps/<uuid:app_id>/api-enable')
api.add_resource(AppTraceApi, '/apps/<uuid:app_id>/trace')<|MERGE_RESOLUTION|>--- conflicted
+++ resolved
@@ -306,22 +306,11 @@
         parser.add_argument('tracing_provider', type=str, required=True, location='json')
         args = parser.parse_args()
 
-<<<<<<< HEAD
-        try:
-            OpsTraceService.update_app_tracing_config(
-                app_id=app_id,
-                enabled=args['enabled'],
-                tracing_provider=args['tracing_provider'],
-            )
-        except Exception as e:
-            raise e
-=======
         OpsTraceService.update_app_tracing_config(
             app_id=app_id,
             enabled=args['enabled'],
             tracing_provider=args['tracing_provider'],
         )
->>>>>>> 4e13f6e5
 
         return {"result": "success"}
 
