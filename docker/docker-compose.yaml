--- conflicted
+++ resolved
@@ -96,8 +96,6 @@
       GOOGLE_STORAGE_BUCKET_NAME: 'yout-bucket-name'
       # if you want to use Application Default Credentials, you can leave GOOGLE_STORAGE_SERVICE_ACCOUNT_JSON_BASE64 empty.
       GOOGLE_STORAGE_SERVICE_ACCOUNT_JSON_BASE64: 'your-google-service-account-json-base64-string'
-<<<<<<< HEAD
-=======
       # The Alibaba Cloud OSS configurations, only available when STORAGE_TYPE is `aliyun-oss`
       ALIYUN_OSS_BUCKET_NAME: 'your-bucket-name'
       ALIYUN_OSS_ACCESS_KEY: 'your-access-key'
@@ -105,7 +103,6 @@
       ALIYUN_OSS_ENDPOINT: 'https://oss-ap-southeast-1-internal.aliyuncs.com'
       ALIYUN_OSS_REGION: 'ap-southeast-1'
       ALIYUN_OSS_AUTH_VERSION: 'v4'
->>>>>>> 54154f76
       # The Tencent COS storage configurations, only available when STORAGE_TYPE is `tencent-cos`.
       TENCENT_COS_BUCKET_NAME: 'your-bucket-name'
       TENCENT_COS_SECRET_KEY: 'your-secret-key'
@@ -268,8 +265,6 @@
       GOOGLE_STORAGE_BUCKET_NAME: 'yout-bucket-name'
       # if you want to use Application Default Credentials, you can leave GOOGLE_STORAGE_SERVICE_ACCOUNT_JSON_BASE64 empty.
       GOOGLE_STORAGE_SERVICE_ACCOUNT_JSON_BASE64: 'your-google-service-account-json-base64-string'
-<<<<<<< HEAD
-=======
       # The Alibaba Cloud OSS configurations, only available when STORAGE_TYPE is `aliyun-oss`
       ALIYUN_OSS_BUCKET_NAME: 'your-bucket-name'
       ALIYUN_OSS_ACCESS_KEY: 'your-access-key'
@@ -277,7 +272,6 @@
       ALIYUN_OSS_ENDPOINT: 'https://oss-ap-southeast-1-internal.aliyuncs.com'
       ALIYUN_OSS_REGION: 'ap-southeast-1'
       ALIYUN_OSS_AUTH_VERSION: 'v4'
->>>>>>> 54154f76
       # The Tencent COS storage configurations, only available when STORAGE_TYPE is `tencent-cos`.
       TENCENT_COS_BUCKET_NAME: 'your-bucket-name'
       TENCENT_COS_SECRET_KEY: 'your-secret-key'
